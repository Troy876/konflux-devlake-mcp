--- conflicted
+++ resolved
@@ -53,17 +53,11 @@
     async def connect(self) -> Dict[str, Any]:
         """Connect to the database"""
         try:
-<<<<<<< HEAD
             self.logger.info(f"Connecting to database at {self.config['host']}:{self.config['port']}")
-=======
-            host = self.config["host"]
-            port = self.config["port"]
-            self.logger.info(f"Connecting to database at {host}:{port}")
->>>>>>> 51e04c18
 
             self.connection = pymysql.connect(
-                host=host,
-                port=port,
+                host=self.config['host'],
+                port=self.config['port'],
                 user=self.config["user"],
                 password=self.config["password"],
                 database=self.config.get("database"),
@@ -93,18 +87,12 @@
         except Exception as e:
             self.logger.error(f"Database connection failed: {e}")
             log_database_operation("connect", success=False, error=str(e))
-<<<<<<< HEAD
             return {
                 "success": False,
                 "error": str(e)
             }
 
     async def execute_query(self, query: str, limit: int = 100) -> Dict[str, Any]:
-=======
-            return {"success": False, "error": str(e)}
-
-    async def execute_query(self, query, limit=100):
->>>>>>> 51e04c18
         """Execute a SQL query"""
         try:
             if not self.connection:
@@ -112,10 +100,7 @@
                 await self.connect()
 
             self.logger.debug(f"Executing query: {query[:100]}...")
-<<<<<<< HEAD
 
-=======
->>>>>>> 51e04c18
             with self.connection.cursor() as cursor:
                 cursor.execute(query)
                 results = cursor.fetchall()
@@ -135,15 +120,11 @@
         except Exception as e:
             self.logger.error(f"Query execution failed: {e}")
             log_database_operation("execute_query", query=query, success=False, error=str(e))
-<<<<<<< HEAD
             return {
                 "success": False,
                 "error": str(e),
                 "query": query
             }
-=======
-            return {"success": False, "error": str(e), "query": query}
->>>>>>> 51e04c18
 
     async def close(self):
         """Close database connection"""
@@ -158,10 +139,7 @@
             if not self.connection:
                 self.logger.debug("No active connection to test")
                 return False
-<<<<<<< HEAD
 
-=======
->>>>>>> 51e04c18
             with self.connection.cursor() as cursor:
                 cursor.execute("SELECT 1")
                 cursor.fetchone()
@@ -175,17 +153,9 @@
     def get_connection_info(self) -> Dict[str, Any]:
         """Get connection information"""
         return {
-<<<<<<< HEAD
             "host": self.config['host'],
             "port": self.config['port'],
             "user": self.config['user'],
             "database": self.config.get('database'),
             "connected": self.connection is not None
-=======
-            "host": self.config["host"],
-            "port": self.config["port"],
-            "user": self.config["user"],
-            "database": self.config.get("database"),
-            "connected": self.connection is not None,
->>>>>>> 51e04c18
         }