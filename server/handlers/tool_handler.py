--- conflicted
+++ resolved
@@ -67,11 +67,7 @@
             self.logger.error(f"Failed to handle tool call request: {e}")
             return self._create_error_response(f"Tool call failed: {str(e)}", name, arguments)
 
-<<<<<<< HEAD
     async def _validate_tool_request(self, name: str, arguments: Dict[str, Any]) -> Dict[str, Any]:
-=======
-    async def _validate_tool_request(self, name, arguments):
->>>>>>> 51e04c18
         """
         Validate tool request for security and correctness.
 
@@ -154,13 +150,7 @@
 
         return result
 
-<<<<<<< HEAD
     def _create_error_response(self, error_message: str, tool_name: str = None, arguments: Dict = None) -> List[TextContent]:
-=======
-    def _create_error_response(
-        self, error_message: str, tool_name: str = None, arguments: Dict = None
-    ) -> List[TextContent]:
->>>>>>> 51e04c18
         """
         Create a standardized error response.
 
@@ -172,14 +162,10 @@
         Returns:
             List containing error response as TextContent
         """
-<<<<<<< HEAD
         error_result = {
             "success": False,
             "error": error_message
         }
-=======
-        error_result = {"success": False, "error": error_message}
->>>>>>> 51e04c18
 
         if tool_name:
             error_result["tool_name"] = tool_name
@@ -187,13 +173,4 @@
         if arguments:
             error_result["arguments"] = arguments
 
-<<<<<<< HEAD
-        return [TextContent(type="text", text=json.dumps(error_result, indent=2, cls=DateTimeEncoder))]
-=======
-        return [
-            TextContent(
-                type="text",
-                text=json.dumps(error_result, indent=2, cls=DateTimeEncoder),
-            )
-        ]
->>>>>>> 51e04c18
+        return [TextContent(type="text", text=json.dumps(error_result, indent=2, cls=DateTimeEncoder))]