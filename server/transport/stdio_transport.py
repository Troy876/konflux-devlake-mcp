#!/usr/bin/env python3
"""
STDIO Transport Implementation

This module provides the STDIO transport layer for local MCP server communication.
"""

from typing import Dict, Any

from mcp.server import Server
from mcp.server.models import InitializationOptions

from server.transport.base_transport import BaseTransport
from utils.logger import get_logger


class StdioTransport(BaseTransport):
    """
    STDIO transport implementation for local MCP server communication.

    This transport handles communication via standard input/output streams,
    typically used for local development and testing.
    """

    def __init__(self):
        """Initialize the STDIO transport."""
        self.logger = get_logger(f"{__name__}.StdioTransport")
        self._server = None

    async def start(self, server: Server) -> None:
        """
        Start the STDIO transport with the given MCP server.

        Args:
            server: MCP server instance to handle requests
        """
        self.logger.info("Starting Konflux DevLake MCP Server (stdio mode)")

        try:
            from mcp.server.stdio import stdio_server

            async with stdio_server() as (read_stream, write_stream):
                init_options = InitializationOptions(
                    server_name="konflux-devlake-mcp-server",
                    server_version="1.0.0",
                    capabilities={"tools": {}},
                )

                await server.run(read_stream, write_stream, init_options)

        except Exception as e:
            self.logger.error(f"STDIO server startup failed: {e}")
            raise

    async def stop(self) -> None:
        """Stop the STDIO transport."""
        self.logger.info("Stopping STDIO transport")
        # STDIO transport doesn't require explicit cleanup

    def get_transport_info(self) -> Dict[str, Any]:
        """
        Get STDIO transport information.

        Returns:
            Dictionary containing STDIO transport information
        """
        return {
            "type": "stdio",
            "description": "Standard input/output transport for local communication",
<<<<<<< HEAD
            "capabilities": ["local_development", "testing"]
=======
            "capabilities": ["local_development", "testing"],
>>>>>>> 51e04c18
        }<|MERGE_RESOLUTION|>--- conflicted
+++ resolved
@@ -67,9 +67,5 @@
         return {
             "type": "stdio",
             "description": "Standard input/output transport for local communication",
-<<<<<<< HEAD
             "capabilities": ["local_development", "testing"]
-=======
-            "capabilities": ["local_development", "testing"],
->>>>>>> 51e04c18
         }