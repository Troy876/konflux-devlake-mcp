--- conflicted
+++ resolved
@@ -48,7 +48,6 @@
         Args:
             server: MCP server instance to handle requests
         """
-<<<<<<< HEAD
         self.logger.info(f"Starting Konflux DevLake MCP Server (HTTP mode) - {self.host}:{self.port}")
 
         try:
@@ -61,21 +60,6 @@
             # Create session manager with improved configuration
             # Wrap the session manager to handle ClosedResourceError gracefully
             self._session_manager = self._create_wrapped_session_manager(server)
-=======
-        self.logger.info(
-            f"Starting Konflux DevLake MCP Server (HTTP mode) - " f"{self.host}:{self.port}"
-        )
-
-        try:
-            import uvicorn
-
-            # Create session manager with improved configuration
-            self._session_manager = StreamableHTTPSessionManager(
-                app=server,
-                json_response=True,
-                stateless=True,  # Changed to True to avoid session issues
-            )
->>>>>>> 51e04c18
 
             # Create health check endpoints
             app = self._create_health_endpoints()
@@ -117,7 +101,6 @@
             self.logger.error(f"HTTP server startup failed: {e}")
             raise
 
-<<<<<<< HEAD
     def _create_wrapped_session_manager(self, server):
         """Create a wrapped session manager that handles ClosedResourceError gracefully."""
         from mcp.server.streamable_http_manager import StreamableHTTPSessionManager
@@ -178,75 +161,21 @@
         session_manager.handle_request = wrapped_handle_request
         return session_manager
 
-=======
->>>>>>> 51e04c18
-    def _create_health_endpoints(self):
-        """Create health check and monitoring endpoints."""
-        from starlette.applications import Starlette
-        from starlette.requests import Request
-        from starlette.responses import JSONResponse
-        from starlette.routing import Route
-
-<<<<<<< HEAD
-        async def health_check(request: Request):
-            return JSONResponse({
-                "status": "healthy", 
-                "service": "konflux-devlake-mcp-server",
-                "timestamp": datetime.now().isoformat(),
-                "transport": self.get_transport_info()
-            })
-
-        async def security_stats(request: Request):
-            return JSONResponse({
-                "timestamp": datetime.now().isoformat(),
-                "transport": self.get_transport_info()
-            })
-
-        return Starlette(routes=[
-            Route("/health", health_check, methods=["GET"]),
-            Route("/security/stats", security_stats, methods=["GET"]),
-        ])
-=======
-        async def health_check(request: Request) -> JSONResponse:
-            return JSONResponse(
-                {
-                    "status": "healthy",
-                    "service": "konflux-devlake-mcp-server",
-                    "timestamp": datetime.now().isoformat(),
-                    "transport": self.get_transport_info(),
-                }
-            )
-
-        async def security_stats(request: Request) -> JSONResponse:
-            return JSONResponse(
-                {"timestamp": datetime.now().isoformat(), "transport": self.get_transport_info()}
-            )
-
-        return Starlette(
-            routes=[
-                Route("/health", health_check, methods=["GET"]),
-                Route("/security/stats", security_stats, methods=["GET"]),
-            ]
-        )
->>>>>>> 51e04c18
 
     def _create_mcp_app(self, app):
         """Create ASGI app that handles MCP requests with improved error handling."""
         from starlette.responses import Response
-<<<<<<< HEAD
         from anyio import ClosedResourceError
-=======
->>>>>>> 51e04c18
-
+        
         async def mcp_app(scope, receive, send):
             try:
                 if scope["type"] == "http":
                     path = scope.get("path", "")
-
+                    
                     if path.startswith("/health") or path.startswith("/security"):
                         await app(scope, receive, send)
                         return
-
+                    
                     if path == "/mcp" or path.startswith("/mcp/"):
                         try:
                             self.logger.debug(f"Handling MCP request: {path}")
@@ -257,7 +186,6 @@
                             # Don't send response as connection is already closed
                             return
                         except Exception as e:
-<<<<<<< HEAD
                             self.logger.error(f"MCP request handling error: {e}", exc_info=True)
                             # Only send error response if connection is still open
                             try:
@@ -270,18 +198,8 @@
                             except (ClosedResourceError, BrokenPipeError, ConnectionResetError):
                                 # Connection already closed, can't send response
                                 self.logger.debug("Connection closed before error response could be sent")
-=======
-                            self.logger.error(f"MCP request handling error: {e}")
-                            # Return error response instead of crashing
-                            response = Response(
-                                json.dumps({"error": "Internal server error", "details": str(e)}),
-                                status_code=500,
-                                media_type="application/json",
-                            )
-                            await response(scope, receive, send)
->>>>>>> 51e04c18
                         return
-
+                    
                     # 404 for other paths
                     response = Response("Not Found", status_code=404)
                     await response(scope, receive, send)
@@ -291,7 +209,6 @@
                 # Don't send response as connection is already closed
                 return
             except Exception as e:
-<<<<<<< HEAD
                 self.logger.error(f"ASGI app error: {e}", exc_info=True)
                 # Only send error response if connection is still open
                 try:
@@ -304,23 +221,12 @@
                 except (ClosedResourceError, BrokenPipeError, ConnectionResetError):
                     # Connection already closed, can't send response
                     self.logger.debug("Connection closed before error response could be sent")
-=======
-                self.logger.error(f"ASGI app error: {e}")
-                # Return error response
-                response = Response(
-                    json.dumps({"error": "Internal server error", "details": str(e)}),
-                    status_code=500,
-                    media_type="application/json",
-                )
-                await response(scope, receive, send)
->>>>>>> 51e04c18
-
+        
         return mcp_app
 
     async def stop(self) -> None:
         """Stop the HTTP transport."""
         self.logger.info("Stopping HTTP transport")
-<<<<<<< HEAD
         try:
             if self._server:
                 self._server.should_exit = True
@@ -337,10 +243,6 @@
             self.logger.debug("Transport stop interrupted")
         except Exception as e:
             self.logger.error(f"Error stopping transport: {e}")
-=======
-        if self._server:
-            self._server.should_exit = True
->>>>>>> 51e04c18
 
     def get_transport_info(self) -> Dict[str, Any]:
         """
@@ -354,9 +256,5 @@
             "host": self.host,
             "port": self.port,
             "description": "HTTP/HTTPS transport for remote communication",
-<<<<<<< HEAD
             "capabilities": ["remote_access", "production_deployment"]
-=======
-            "capabilities": ["remote_access", "production_deployment"],
->>>>>>> 51e04c18
         }