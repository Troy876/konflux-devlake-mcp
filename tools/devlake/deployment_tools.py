#!/usr/bin/env python3
"""
Deployment Tools for Konflux DevLake MCP Server

Contains tools for deployment analysis and management with improved modularity
and maintainability.
"""

import json
from typing import Any, Dict, List

from mcp.types import Tool

from tools.base.base_tool import BaseTool
from utils.logger import get_logger, log_tool_call
from utils.db import DateTimeEncoder


class DeploymentTools(BaseTool):
    """
    Deployment-related tools for Konflux DevLake MCP Server.

    This class provides tools for deployment analysis, filtering, and reporting
    with proper error handling and logging.
    """

    def __init__(self, db_connection):
        """
        Initialize deployment tools.

        Args:
            db_connection: Database connection manager
        """
        super().__init__(db_connection)
        self.logger = get_logger(f"{__name__}.DeploymentTools")

    def get_tools(self) -> List[Tool]:
        """
        Get all deployment tools.

        Returns:
            List of Tool objects for deployment operations
        """
        return [
            Tool(
                name="get_deployments",
<<<<<<< HEAD
                description="**Comprehensive Deployment Analytics Tool** - Retrieves deployment data from the Konflux DevLake database with advanced filtering capabilities. This tool provides comprehensive deployment information including deployment_id, display_title, url, result, environment, finished_date, and project details. Supports filtering by project (e.g., 'Konflux_Pilot_Team'), environment (e.g., 'PRODUCTION', 'STAGING', 'DEVELOPMENT'), time range (days_back, start_date, end_date), and result limits. Perfect for deployment frequency analysis, release tracking, and operational reporting. Returns deployments sorted by finished_date (newest first).",
=======
                description=(
                    "🚀 **Comprehensive Deployment Analytics Tool** - Retrieves "
                    "deployment data from the Konflux DevLake database with "
                    "advanced filtering capabilities. This tool provides "
                    "comprehensive deployment information including "
                    "deployment_id, display_title, url, result, environment, "
                    "finished_date, and project details. Supports filtering "
                    "by project (e.g., 'Konflux_Pilot_Team'), environment "
                    "(e.g., 'PRODUCTION', 'STAGING', 'DEVELOPMENT'), time "
                    "range (days_back, start_date, end_date), and result "
                    "limits. Perfect for deployment frequency analysis, "
                    "release tracking, and operational reporting. Returns "
                    "deployments sorted by finished_date (newest first)."
                ),
>>>>>>> 51e04c18
                inputSchema={
                    "type": "object",
                    "properties": {
                        "project": {
                            "type": "string",
                            "description": "Project name to filter by "
                            "(default: 'Konflux_Pilot_Team'). "
                            "Leave empty to get all projects.",
                        },
                        "environment": {
                            "type": "string",
                            "description": "Environment to filter by (default: "
                            "'PRODUCTION', options: 'PRODUCTION', "
                            "'STAGING', 'DEVELOPMENT'). Leave "
                            "empty to get all environments.",
                        },
                        "days_back": {
                            "type": "integer",
                            "description": "Number of days back to include in "
                            "results (default: 30, max: 365). "
                            "Leave empty to get all deployments.",
                        },
                        "start_date": {
                            "type": "string",
                            "description": "Start date for filtering (format: "
                            "YYYY-MM-DD or YYYY-MM-DD HH:MM:SS). "
                            "Leave empty for no start date limit.",
                        },
                        "end_date": {
                            "type": "string",
                            "description": "End date for filtering (format: "
                            "YYYY-MM-DD or YYYY-MM-DD HH:MM:SS). "
                            "Leave empty for no end date limit.",
                        },
                        "date_field": {
                            "type": "string",
                            "description": "Date field to filter on: "
                            "'finished_date', 'created_date', or "
                            "'updated_date' (default: "
                            "'finished_date').",
                        },
                        "limit": {
                            "type": "integer",
                            "description": "Maximum number of deployments to "
                            "return (default: 50, max: 200)",
                        },
                    },
                    "required": [],
                },
            )
        ]

    async def call_tool(self, name: str, arguments: Dict[str, Any]) -> str:
        """
        Execute a deployment tool by name.

        Args:
            name: Name of the tool to execute
            arguments: Tool arguments

        Returns:
            JSON string with tool execution result
        """
        try:
            # Log tool call
            log_tool_call(name, arguments, success=True)

            # Route to appropriate tool method
            if name == "get_deployments":
                result = await self._get_deployments_tool(arguments)
            else:
<<<<<<< HEAD
                result = {
                    "success": False,
                    "error": f"Unknown deployment tool: {name}"
                }
=======
                result = {"success": False, "error": f"Unknown deployment tool: {name}"}
>>>>>>> 51e04c18

            return json.dumps(result, indent=2, cls=DateTimeEncoder)

        except Exception as e:
            self.logger.error(f"Deployment tool call failed: {e}")
            log_tool_call(name, arguments, success=False, error=str(e))
            error_result = {
                "success": False,
                "error": str(e),
                "tool_name": name,
                "arguments": arguments,
            }
            return json.dumps(error_result, indent=2, cls=DateTimeEncoder)

    async def _get_deployments_tool(self, arguments: Dict[str, Any]) -> Dict[str, Any]:
        """
        Get deployment data with comprehensive filtering options using Grafana-like query structure.

        Args:
            arguments: Tool arguments containing filters

        Returns:
            Dictionary with deployment data and filtering information
        """
        try:
            project = arguments.get("project", "")
            environment = arguments.get("environment", "")
            days_back = arguments.get("days_back", 0)
            start_date = arguments.get("start_date", "")
            end_date = arguments.get("end_date", "")
            date_field = arguments.get("date_field", "finished_date")
            limit = arguments.get("limit", 50)

            # Validate date_field
            valid_date_fields = ["finished_date", "created_date", "updated_date"]
            if date_field not in valid_date_fields:
                return {
                    "success": False,
                    "error": (
                        f"Invalid date_field '{date_field}'. Must be one of: "
                        f"{', '.join(valid_date_fields)}"
                    ),
                }

            # Build the query using the exact structure provided
            base_query = """
            WITH _deployment_commit_rank AS (
                SELECT
                    pm.project_name,
                    IF(cdc._raw_data_table != '',
                       cdc._raw_data_table,
                       cdc.cicd_scope_id) as _raw_data_table,
                    cdc.id,
                    cdc.display_title,
                    cdc.url,
                    cdc.cicd_deployment_id,
                    cdc.cicd_scope_id,
                    result,
                    environment,
                    finished_date,
                    row_number() OVER(
                        PARTITION BY cdc.cicd_deployment_id
                        ORDER BY finished_date DESC
                    ) as _deployment_commit_rank
                FROM lake.cicd_deployment_commits cdc
                LEFT JOIN lake.project_mapping pm
                    ON cdc.cicd_scope_id = pm.row_id
                    AND pm.`table` = 'cicd_scopes'
                WHERE 1=1
            """

            # Build WHERE conditions for the CTE
            where_conditions = []

            # Always exclude github_pages deployments (not production)
            where_conditions.append("cdc.cicd_deployment_id NOT LIKE '%github_pages%'")
            where_conditions.append("cdc.display_title NOT LIKE '%github_pages%'")

            if project:
                where_conditions.append(f"pm.project_name IN ('{project}')")
            else:
                # Default to Konflux_Pilot_Team if no project specified
                where_conditions.append("pm.project_name IN ('Konflux_Pilot_Team')")

            where_conditions.append("environment = 'PRODUCTION'")

            # Date filtering - prioritize explicit date ranges over days_back
            if start_date or end_date:
                # Use explicit date range filtering
                if start_date:
                    # If start_date doesn't have time, assume 00:00:00
                    if len(start_date) == 10:  # YYYY-MM-DD format
                        start_date = f"{start_date} 00:00:00"
                    where_conditions.append(f"finished_date >= '{start_date}'")

                if end_date:
                    # If end_date doesn't have time, assume 23:59:59 to capture full day
                    if len(end_date) == 10:  # YYYY-MM-DD format
                        end_date = f"{end_date} 23:59:59"
                    where_conditions.append(f"finished_date <= '{end_date}'")
            elif days_back > 0:
                # Fall back to days_back filtering
                from datetime import datetime, timedelta

                start_date_calc = datetime.now() - timedelta(days=days_back)
                start_date_str = start_date_calc.strftime("%Y-%m-%d %H:%M:%S")
                where_conditions.append(f"finished_date >= '{start_date_str}'")

            # Add WHERE conditions to the CTE
            if where_conditions:
                base_query += " AND " + " AND ".join(where_conditions)

            # Close the CTE and add the main SELECT
            base_query += """
            )
            SELECT
                project_name,
                cicd_deployment_id as deployment_id,
                CASE WHEN display_title = '' THEN 'N/A' ELSE display_title END as display_title,
                url,
                url as metric_hidden,
                result,
                environment,
                finished_date
            FROM _deployment_commit_rank
            WHERE _deployment_commit_rank = 1
            ORDER BY finished_date DESC
            """

            # Add limit
            base_query += f" LIMIT {limit}"

<<<<<<< HEAD
            self.logger.info(f"Getting deployments with filters: project={project}, environment={environment}, days_back={days_back}, start_date={start_date}, end_date={end_date}, date_field={date_field}, limit={limit}")
=======
            log_message = (
                f"Getting deployments with filters: project={project}, "
                f"environment={environment}, days_back={days_back}, "
                f"start_date={start_date}, end_date={end_date}, "
                f"date_field={date_field}, limit={limit}"
            )
            self.logger.info(log_message)
>>>>>>> 51e04c18

            result = await self.db_connection.execute_query(base_query, limit)

            if result["success"]:
                return {
                    "success": True,
                    "filters": {
                        "project": project if project else "all",
                        "environment": environment if environment else "all",
                        "days_back": days_back if days_back > 0 else "all",
                        "start_date": start_date if start_date else "all",
                        "end_date": end_date if end_date else "all",
                        "date_field": date_field,
                        "limit": limit,
                    },
                    "query": base_query,
                    "deployments": result["data"],
                }

            return result

        except Exception as e:
            self.logger.error(f"Get deployments failed: {e}")
            return {"success": False, "error": str(e)}<|MERGE_RESOLUTION|>--- conflicted
+++ resolved
@@ -44,24 +44,7 @@
         return [
             Tool(
                 name="get_deployments",
-<<<<<<< HEAD
                 description="**Comprehensive Deployment Analytics Tool** - Retrieves deployment data from the Konflux DevLake database with advanced filtering capabilities. This tool provides comprehensive deployment information including deployment_id, display_title, url, result, environment, finished_date, and project details. Supports filtering by project (e.g., 'Konflux_Pilot_Team'), environment (e.g., 'PRODUCTION', 'STAGING', 'DEVELOPMENT'), time range (days_back, start_date, end_date), and result limits. Perfect for deployment frequency analysis, release tracking, and operational reporting. Returns deployments sorted by finished_date (newest first).",
-=======
-                description=(
-                    "🚀 **Comprehensive Deployment Analytics Tool** - Retrieves "
-                    "deployment data from the Konflux DevLake database with "
-                    "advanced filtering capabilities. This tool provides "
-                    "comprehensive deployment information including "
-                    "deployment_id, display_title, url, result, environment, "
-                    "finished_date, and project details. Supports filtering "
-                    "by project (e.g., 'Konflux_Pilot_Team'), environment "
-                    "(e.g., 'PRODUCTION', 'STAGING', 'DEVELOPMENT'), time "
-                    "range (days_back, start_date, end_date), and result "
-                    "limits. Perfect for deployment frequency analysis, "
-                    "release tracking, and operational reporting. Returns "
-                    "deployments sorted by finished_date (newest first)."
-                ),
->>>>>>> 51e04c18
                 inputSchema={
                     "type": "object",
                     "properties": {
@@ -133,14 +116,10 @@
             if name == "get_deployments":
                 result = await self._get_deployments_tool(arguments)
             else:
-<<<<<<< HEAD
                 result = {
                     "success": False,
                     "error": f"Unknown deployment tool: {name}"
                 }
-=======
-                result = {"success": False, "error": f"Unknown deployment tool: {name}"}
->>>>>>> 51e04c18
 
             return json.dumps(result, indent=2, cls=DateTimeEncoder)
 
@@ -273,17 +252,7 @@
             # Add limit
             base_query += f" LIMIT {limit}"
 
-<<<<<<< HEAD
             self.logger.info(f"Getting deployments with filters: project={project}, environment={environment}, days_back={days_back}, start_date={start_date}, end_date={end_date}, date_field={date_field}, limit={limit}")
-=======
-            log_message = (
-                f"Getting deployments with filters: project={project}, "
-                f"environment={environment}, days_back={days_back}, "
-                f"start_date={start_date}, end_date={end_date}, "
-                f"date_field={date_field}, limit={limit}"
-            )
-            self.logger.info(log_message)
->>>>>>> 51e04c18
 
             result = await self.db_connection.execute_query(base_query, limit)
 
