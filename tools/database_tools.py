#!/usr/bin/env python3
"""
Database Tools for Konflux DevLake MCP Server

Contains tools for database connectivity, exploration, and query execution
with improved modularity and maintainability.
"""

import json
from typing import Any, Dict, List

from mcp.types import Tool

from tools.base.base_tool import BaseTool
from utils.logger import get_logger, log_tool_call, log_database_operation
from utils.db import DateTimeEncoder


class DatabaseTools(BaseTool):
    """
    Database-related tools for Konflux DevLake MCP Server.

    This class provides tools for database connectivity, exploration,
    and query execution with proper error handling and logging.
    """

    def __init__(self, db_connection):
        """
        Initialize database tools.

        Args:
            db_connection: Database connection manager
        """
        super().__init__(db_connection)
        self.logger = get_logger(f"{__name__}.DatabaseTools")

    def get_tools(self) -> List[Tool]:
        """
        Get all database tools.

        Returns:
            List of Tool objects for database operations
        """
        return [
            Tool(
                name="connect_database",
<<<<<<< HEAD
                description="**Database Connection Tool** - Establishes and verifies connection to the Konflux DevLake database. Use this tool to test connectivity before running other database operations. Returns connection status and database information. This is typically the first tool you should call to ensure the database is accessible.",
                inputSchema={
                    "type": "object",
                    "properties": {},
                    "required": []
                }
            ),
            Tool(
                name="list_databases",
                description="**Database Discovery Tool** - Lists all available databases in the Konflux DevLake system. This tool shows you what data sources are available, including the main 'lake' database containing incidents, deployments, and other Konflux operational data. Use this to explore what data is available before diving into specific tables.",
                inputSchema={
                    "type": "object",
                    "properties": {},
                    "required": []
                }
            ),
            Tool(
                name="list_tables",
                description="**Table Explorer Tool** - Lists all tables within a specific database. This tool helps you discover what data is available in each database. For the 'lake' database, you'll find tables like 'incidents', 'cicd_deployments', 'cicd_deployment_commits', and 'project_mapping'. Use this to understand the data structure before querying specific tables.",
=======
                description=(
                    "🔌 **Database Connection Tool** - Establishes and verifies "
                    "connection to the Konflux DevLake database. Use this tool "
                    "to test connectivity before running other database "
                    "operations. Returns connection status and database "
                    "information. This is typically the first tool you should "
                    "call to ensure the database is accessible."
                ),
                inputSchema={"type": "object", "properties": {}, "required": []},
            ),
            Tool(
                name="list_databases",
                description=(
                    "📊 **Database Discovery Tool** - Lists all available "
                    "databases in the Konflux DevLake system. This tool shows "
                    "you what data sources are available, including the main "
                    "'lake' database containing incidents, deployments, and "
                    "other Konflux operational data. Use this to explore "
                    "what data is available before diving into specific tables."
                ),
                inputSchema={"type": "object", "properties": {}, "required": []},
            ),
            Tool(
                name="list_tables",
                description=(
                    "📋 **Table Explorer Tool** - Lists all tables within a "
                    "specific database. This tool helps you discover what data "
                    "is available in each database. For the 'lake' database, "
                    "you'll find tables like 'incidents', "
                    "'cicd_deployments', 'cicd_deployment_commits', and "
                    "'project_mapping'. Use this to understand the data "
                    "structure before querying specific tables."
                ),
>>>>>>> 51e04c18
                inputSchema={
                    "type": "object",
                    "properties": {
                        "database": {
                            "type": "string",
                            "description": (
                                "Database name to explore. Common options: "
                                "'lake' (main DevLake data), "
                                "'information_schema' (MySQL system tables), "
                                "'test_db' (test database)"
                            ),
                        }
                    },
                    "required": ["database"],
                },
            ),
            Tool(
                name="get_table_schema",
<<<<<<< HEAD
                description="**Schema Inspector Tool** - Provides detailed schema information for a specific table, including column names, data types, constraints, and descriptions. This tool is essential for understanding the structure of tables before writing queries. For example, the 'incidents' table contains fields like 'incident_key', 'title', 'status', 'created_date', and 'lead_time_minutes'.",
=======
                description=(
                    "🔍 **Schema Inspector Tool** - Provides detailed schema "
                    "information for a specific table, including column names, "
                    "data types, constraints, and descriptions. This tool is "
                    "essential for understanding the structure of tables "
                    "before writing queries. For example, the 'incidents' "
                    "table contains fields like 'incident_key', 'title', "
                    "'status', 'created_date', and 'lead_time_minutes'."
                ),
>>>>>>> 51e04c18
                inputSchema={
                    "type": "object",
                    "properties": {
                        "database": {
                            "type": "string",
                            "description": (
                                "Database name containing the table. Use 'lake' "
                                "for main DevLake tables like incidents, "
                                "deployments, etc."
                            ),
                        },
                        "table": {
                            "type": "string",
                            "description": (
                                "Table name to inspect. Common tables: "
                                "'incidents', 'cicd_deployments', "
                                "'cicd_deployment_commits', 'project_mapping'"
                            ),
                        },
                    },
                    "required": ["database", "table"],
                },
            ),
            Tool(
                name="execute_query",
<<<<<<< HEAD
                description="**ADVANCED SQL Query Tool** - Executes custom SQL queries against the Konflux DevLake database. **WARNING: This tool allows arbitrary SQL execution and should be used with extreme caution.** Only use this tool when other specialized tools cannot meet your needs. This tool supports SELECT queries with filtering, aggregation, joins, and advanced SQL features. Use this for custom analysis, reporting, and data exploration. Example queries: 'SELECT * FROM lake.incidents WHERE status = \"DONE\"', 'SELECT COUNT(*) FROM lake.cicd_deployments WHERE environment = \"PRODUCTION\"'. **SECURITY NOTE: Always validate and sanitize your queries before execution.**",
                inputSchema={
                    "type": "object",
                    "properties": {
                        "query": {"type": "string", "description": "SQL query to execute (e.g., 'SELECT * FROM lake.incidents LIMIT 10'). WARNING: Only use SELECT queries for safety."},
                        "limit": {"type": "integer", "description": "Maximum number of rows to return (default: 100, max: 1000)"}
=======
                description=(
                    "⚠️ **ADVANCED SQL Query Tool** - Executes custom SQL "
                    "queries against the Konflux DevLake database. "
                    "⚠️ **WARNING: This tool allows arbitrary SQL execution and "
                    "should be used with extreme caution.** Only use this tool "
                    "when other specialized tools cannot meet your needs. This "
                    "tool supports SELECT queries with filtering, aggregation, "
                    "joins, and advanced SQL features. Use this for custom "
                    "analysis, reporting, and data exploration. Example "
                    "queries: 'SELECT * FROM lake.incidents WHERE "
                    "status = \"DONE\"', 'SELECT COUNT(*) FROM "
                    "lake.cicd_deployments WHERE "
                    'environment = "PRODUCTION"\'. '
                    "⚠️ **SECURITY NOTE: Always validate and sanitize your "
                    "queries before execution.**"
                ),
                inputSchema={
                    "type": "object",
                    "properties": {
                        "query": {
                            "type": "string",
                            "description": (
                                "SQL query to execute (e.g., 'SELECT * FROM "
                                "lake.incidents LIMIT 10'). ⚠️ WARNING: "
                                "Only use SELECT queries for safety."
                            ),
                        },
                        "limit": {
                            "type": "integer",
                            "description": (
                                "Maximum number of rows to return " "(default: 100, max: 1000)"
                            ),
                        },
>>>>>>> 51e04c18
                    },
                    "required": ["query"],
                },
            ),
        ]

    async def call_tool(self, name: str, arguments: Dict[str, Any]) -> str:
        """
        Execute a database tool by name.

        Args:
            name: Name of the tool to execute
            arguments: Tool arguments

        Returns:
            JSON string with tool execution result
        """
        try:
            # Log tool call
            log_tool_call(name, arguments, success=True)

            # Route to appropriate tool method
            if name == "connect_database":
                result = await self._connect_database_tool()
            elif name == "list_databases":
                result = await self._list_databases_tool()
            elif name == "list_tables":
                result = await self._list_tables_tool(arguments)
            elif name == "get_table_schema":
                result = await self._get_table_schema_tool(arguments)
            elif name == "execute_query":
                result = await self._execute_query_tool(arguments)
            else:
<<<<<<< HEAD
                result = {
                    "success": False,
                    "error": f"Unknown database tool: {name}"
                }
=======
                result = {"success": False, "error": f"Unknown database tool: {name}"}
>>>>>>> 51e04c18

            return json.dumps(result, indent=2, cls=DateTimeEncoder)

        except Exception as e:
            self.logger.error(f"Database tool call failed: {e}")
            log_tool_call(name, arguments, success=False, error=str(e))
            error_result = {
                "success": False,
                "error": str(e),
                "tool_name": name,
                "arguments": arguments,
            }
            return json.dumps(error_result, indent=2, cls=DateTimeEncoder)

    async def _connect_database_tool(self) -> Dict[str, Any]:
        """Test database connectivity and return connection information."""
        try:
            result = await self.db_connection.connect()
            log_database_operation("connect_database", success=result["success"])
            return result
        except Exception as e:
            self.logger.error(f"Database connection failed: {e}")
            return {"success": False, "error": str(e)}

    async def _list_databases_tool(self) -> Dict[str, Any]:
        """List all available databases."""
        try:
            query = "SHOW DATABASES"
            result = await self.db_connection.execute_query(query)
            log_database_operation("list_databases", success=result["success"])
            return result
        except Exception as e:
            self.logger.error(f"List databases failed: {e}")
            return {"success": False, "error": str(e)}

    async def _list_tables_tool(self, arguments: Dict[str, Any]) -> Dict[str, Any]:
        """List all tables in a specific database."""
        try:
            database = arguments.get("database", "")
            if not database:
                return {"success": False, "error": "Database name is required"}

            query = f"SHOW TABLES FROM `{database}`"
            result = await self.db_connection.execute_query(query)
            log_database_operation("list_tables", success=result["success"])
            return result
        except Exception as e:
            self.logger.error(f"List tables failed: {e}")
            return {"success": False, "error": str(e)}

    async def _get_table_schema_tool(self, arguments: Dict[str, Any]) -> Dict[str, Any]:
        """Get detailed schema information for a specific table."""
        try:
            database = arguments.get("database", "")
            table = arguments.get("table", "")

            if not database or not table:
                return {"success": False, "error": "Database and table names are required"}

            query = f"DESCRIBE `{database}`.`{table}`"
            result = await self.db_connection.execute_query(query)
            log_database_operation("get_table_schema", success=result["success"])
            return result
        except Exception as e:
            self.logger.error(f"Get table schema failed: {e}")
            return {"success": False, "error": str(e)}

    async def _execute_query_tool(self, arguments: Dict[str, Any]) -> Dict[str, Any]:
        """Execute a custom SQL query with enhanced security validation."""
        try:
            query = arguments.get("query", "")
            limit = arguments.get("limit", 100)

            if not query:
                return {"success": False, "error": "Query is required"}

            # Enhanced security validation
            query_upper = query.strip().upper()

            # Check for dangerous SQL operations (only as whole words)
            dangerous_keywords = [
                "DROP",
                "DELETE",
                "UPDATE",
                "INSERT",
                "CREATE",
                "ALTER",
                "TRUNCATE",
                "GRANT",
                "REVOKE",
                "EXEC",
                "EXECUTE",
            ]

            for keyword in dangerous_keywords:
                # Use word boundaries to avoid false positives like "created_date"
                import re

                pattern = r"\b" + re.escape(keyword) + r"\b"
                if re.search(pattern, query_upper):
                    return {
                        "success": False,
                        "error": (
                            f"Query contains dangerous keyword '{keyword}'. "
                            "Only SELECT queries are allowed for security "
                            "reasons."
                        ),
                        "security_check": "failed",
                    }

            # Ensure query starts with SELECT
            if not query_upper.startswith("SELECT"):
                return {
                    "success": False,
                    "error": (
                        "Query must start with SELECT for security reasons. "
                        "Only read operations are allowed."
                    ),
                    "security_check": "failed",
                }

            # Log the query for security monitoring
            self.logger.warning(f"Executing custom SQL query: {query[:100]}...")

            result = await self.db_connection.execute_query(query, limit)
            log_database_operation("execute_query", success=result["success"])
            return result
        except Exception as e:
            self.logger.error(f"Execute query failed: {e}")
            return {"success": False, "error": str(e)}<|MERGE_RESOLUTION|>--- conflicted
+++ resolved
@@ -44,7 +44,6 @@
         return [
             Tool(
                 name="connect_database",
-<<<<<<< HEAD
                 description="**Database Connection Tool** - Establishes and verifies connection to the Konflux DevLake database. Use this tool to test connectivity before running other database operations. Returns connection status and database information. This is typically the first tool you should call to ensure the database is accessible.",
                 inputSchema={
                     "type": "object",
@@ -64,41 +63,6 @@
             Tool(
                 name="list_tables",
                 description="**Table Explorer Tool** - Lists all tables within a specific database. This tool helps you discover what data is available in each database. For the 'lake' database, you'll find tables like 'incidents', 'cicd_deployments', 'cicd_deployment_commits', and 'project_mapping'. Use this to understand the data structure before querying specific tables.",
-=======
-                description=(
-                    "🔌 **Database Connection Tool** - Establishes and verifies "
-                    "connection to the Konflux DevLake database. Use this tool "
-                    "to test connectivity before running other database "
-                    "operations. Returns connection status and database "
-                    "information. This is typically the first tool you should "
-                    "call to ensure the database is accessible."
-                ),
-                inputSchema={"type": "object", "properties": {}, "required": []},
-            ),
-            Tool(
-                name="list_databases",
-                description=(
-                    "📊 **Database Discovery Tool** - Lists all available "
-                    "databases in the Konflux DevLake system. This tool shows "
-                    "you what data sources are available, including the main "
-                    "'lake' database containing incidents, deployments, and "
-                    "other Konflux operational data. Use this to explore "
-                    "what data is available before diving into specific tables."
-                ),
-                inputSchema={"type": "object", "properties": {}, "required": []},
-            ),
-            Tool(
-                name="list_tables",
-                description=(
-                    "📋 **Table Explorer Tool** - Lists all tables within a "
-                    "specific database. This tool helps you discover what data "
-                    "is available in each database. For the 'lake' database, "
-                    "you'll find tables like 'incidents', "
-                    "'cicd_deployments', 'cicd_deployment_commits', and "
-                    "'project_mapping'. Use this to understand the data "
-                    "structure before querying specific tables."
-                ),
->>>>>>> 51e04c18
                 inputSchema={
                     "type": "object",
                     "properties": {
@@ -117,19 +81,7 @@
             ),
             Tool(
                 name="get_table_schema",
-<<<<<<< HEAD
                 description="**Schema Inspector Tool** - Provides detailed schema information for a specific table, including column names, data types, constraints, and descriptions. This tool is essential for understanding the structure of tables before writing queries. For example, the 'incidents' table contains fields like 'incident_key', 'title', 'status', 'created_date', and 'lead_time_minutes'.",
-=======
-                description=(
-                    "🔍 **Schema Inspector Tool** - Provides detailed schema "
-                    "information for a specific table, including column names, "
-                    "data types, constraints, and descriptions. This tool is "
-                    "essential for understanding the structure of tables "
-                    "before writing queries. For example, the 'incidents' "
-                    "table contains fields like 'incident_key', 'title', "
-                    "'status', 'created_date', and 'lead_time_minutes'."
-                ),
->>>>>>> 51e04c18
                 inputSchema={
                     "type": "object",
                     "properties": {
@@ -155,48 +107,12 @@
             ),
             Tool(
                 name="execute_query",
-<<<<<<< HEAD
                 description="**ADVANCED SQL Query Tool** - Executes custom SQL queries against the Konflux DevLake database. **WARNING: This tool allows arbitrary SQL execution and should be used with extreme caution.** Only use this tool when other specialized tools cannot meet your needs. This tool supports SELECT queries with filtering, aggregation, joins, and advanced SQL features. Use this for custom analysis, reporting, and data exploration. Example queries: 'SELECT * FROM lake.incidents WHERE status = \"DONE\"', 'SELECT COUNT(*) FROM lake.cicd_deployments WHERE environment = \"PRODUCTION\"'. **SECURITY NOTE: Always validate and sanitize your queries before execution.**",
                 inputSchema={
                     "type": "object",
                     "properties": {
                         "query": {"type": "string", "description": "SQL query to execute (e.g., 'SELECT * FROM lake.incidents LIMIT 10'). WARNING: Only use SELECT queries for safety."},
                         "limit": {"type": "integer", "description": "Maximum number of rows to return (default: 100, max: 1000)"}
-=======
-                description=(
-                    "⚠️ **ADVANCED SQL Query Tool** - Executes custom SQL "
-                    "queries against the Konflux DevLake database. "
-                    "⚠️ **WARNING: This tool allows arbitrary SQL execution and "
-                    "should be used with extreme caution.** Only use this tool "
-                    "when other specialized tools cannot meet your needs. This "
-                    "tool supports SELECT queries with filtering, aggregation, "
-                    "joins, and advanced SQL features. Use this for custom "
-                    "analysis, reporting, and data exploration. Example "
-                    "queries: 'SELECT * FROM lake.incidents WHERE "
-                    "status = \"DONE\"', 'SELECT COUNT(*) FROM "
-                    "lake.cicd_deployments WHERE "
-                    'environment = "PRODUCTION"\'. '
-                    "⚠️ **SECURITY NOTE: Always validate and sanitize your "
-                    "queries before execution.**"
-                ),
-                inputSchema={
-                    "type": "object",
-                    "properties": {
-                        "query": {
-                            "type": "string",
-                            "description": (
-                                "SQL query to execute (e.g., 'SELECT * FROM "
-                                "lake.incidents LIMIT 10'). ⚠️ WARNING: "
-                                "Only use SELECT queries for safety."
-                            ),
-                        },
-                        "limit": {
-                            "type": "integer",
-                            "description": (
-                                "Maximum number of rows to return " "(default: 100, max: 1000)"
-                            ),
-                        },
->>>>>>> 51e04c18
                     },
                     "required": ["query"],
                 },
@@ -230,14 +146,10 @@
             elif name == "execute_query":
                 result = await self._execute_query_tool(arguments)
             else:
-<<<<<<< HEAD
                 result = {
                     "success": False,
                     "error": f"Unknown database tool: {name}"
                 }
-=======
-                result = {"success": False, "error": f"Unknown database tool: {name}"}
->>>>>>> 51e04c18
 
             return json.dumps(result, indent=2, cls=DateTimeEncoder)
 
